sudo: false
language: python
python:
<<<<<<< HEAD
=======
  # - "2.6"
>>>>>>> e86df6e0
  - "2.7"
  - "3.4"
  - "3.5"
  - "3.6"
  # - "3.7-dev"
  # - "pypy"  -- appears to hang
  # - "pypy3"
matrix:
  allow_failures:
    - python: 3.7-dev
# command to install dependencies
install: "make"
# command to run tests
script:
  - make test-readme
  - make ci
cache: pip
jobs:
  include:
    - stage: test
      script:
        - make test-readme
        - make ci
    - stage: coverage
      python: 3.6
      script: codecov

<|MERGE_RESOLUTION|>--- conflicted
+++ resolved
@@ -1,10 +1,6 @@
 sudo: false
 language: python
 python:
-<<<<<<< HEAD
-=======
-  # - "2.6"
->>>>>>> e86df6e0
   - "2.7"
   - "3.4"
   - "3.5"
